--- conflicted
+++ resolved
@@ -114,8 +114,16 @@
   const int padH = padding.size() == 1 ? padT : safe_downcast<int, int64_t>(padding[1]);
   const int padW = padding.size() == 1 ? padT : safe_downcast<int, int64_t>(padding[2]);
 
-  TORCH_CHECK((input.ndimension() == 4 || input.ndimension() == 5),
-    "non-empty 4D or 5D (batch mode) tensor expected for input");
+  const auto memory_format = input.suggest_memory_format();
+  if (memory_format == at::MemoryFormat::ChannelsLast3d) {
+    TORCH_CHECK(input.ndimension() == 5,
+      "non-empty 5D (batch mode) tensor expected for input with channels_last_3d layout");
+  } else if (memory_format == at::MemoryFormat::Contiguous) {
+    TORCH_CHECK((input.ndimension() == 4 || input.ndimension() == 5),
+      "non-empty 4D or 5D (batch mode) tensor expected for input");
+  } else {
+    TORCH_CHECK(false, "Unsupport memory format. Supports only ChannelsLast3d, Contiguous");
+  }
 
   TORCH_CHECK(!divisor_override.has_value() || divisor_override.value() != 0, "divisor must be not zero");
 
@@ -140,7 +148,7 @@
     otime_for_shape_check, oheight_for_shape_check, owidth_for_shape_check);
 
   /* resize output */
-  set_output(0, input.sizes(), input.options());
+  set_output(0, input.sizes(), input.options().memory_format(memory_format));
 }
 
 } // namespace meta
@@ -177,109 +185,8 @@
       count_include_pad, divisor_override);
 }
 
-namespace {
-
-<<<<<<< HEAD
-Tensor& avg_pool3d_backward_out_cpu_template(
-  Tensor& gradInput,
+TORCH_IMPL_FUNC(avg_pool3d_backward_out_cpu) (
   const Tensor& gradOutput,
-=======
-template <typename scalar_t>
-static void avg_pool3d_backward_out_frame(
-          scalar_t *gradInput_p,
-          scalar_t *gradOutput_p,
-          int64_t nslices,
-          int64_t itime,
-          int64_t iwidth,
-          int64_t iheight,
-          int64_t otime,
-          int64_t owidth,
-          int64_t oheight,
-          int kT,
-          int kW,
-          int kH,
-          int dT,
-          int dW,
-          int dH,
-          int padT,
-          int padW,
-          int padH,
-          bool count_include_pad,
-          c10::optional<int64_t> divisor_override)
-{
-  at::parallel_for(0, nslices, 0, [&](int64_t start, int64_t end) {
-    for (auto k = start; k < end; k++)
-    {
-      // NOLINTNEXTLINE(cppcoreguidelines-init-variables)
-      int64_t i, j, ti;
-
-      /* local pointers */
-      scalar_t *ip = gradInput_p + k * itime * iwidth * iheight;
-      scalar_t *op = gradOutput_p + k * otime * owidth * oheight;
-      for (i = 0; i < itime*iwidth*iheight; i++)
-        *(ip + i) = 0;
-
-      /* loop over output */
-      for (ti = 0; ti < otime; ti++)
-      {
-        for (i = 0; i < oheight; i++)
-        {
-          for (j = 0; j < owidth; j++)
-          {
-            int64_t tstart = ti * dT - padT;
-            int64_t hstart = i  * dH - padH;
-            int64_t wstart = j  * dW - padW;
-            int64_t tend = std::min(tstart + kT, itime + padT);
-            int64_t hend = std::min(hstart + kH, iheight + padH);
-            int64_t wend = std::min(wstart + kW, iwidth + padW);
-            int64_t pool_size = (tend -tstart) * (hend - hstart) * (wend - wstart);
-            tstart = std::max(tstart, (int64_t) 0);
-            hstart = std::max(hstart, (int64_t) 0);
-            wstart = std::max(wstart, (int64_t) 0);
-            tend = std::min(tend, itime);
-            hend = std::min(hend, iheight);
-            wend = std::min(wend, iwidth);
-
-            // NOLINTNEXTLINE(cppcoreguidelines-init-variables)
-            int divide_factor;
-            if (divisor_override.has_value()) {
-              divide_factor = divisor_override.value();
-            } else {
-              if(count_include_pad) {
-                divide_factor = pool_size;
-              } else {
-                // NOLINTNEXTLINE(cppcoreguidelines-narrowing-conversions,bugprone-narrowing-conversions)
-                divide_factor = (tend - tstart) * (hend - hstart) * (wend - wstart);
-              }
-            }
-
-            /* scatter gradients out to footprint: */
-            scalar_t val  = *op++;
-
-            // NOLINTNEXTLINE(cppcoreguidelines-init-variables)
-            int64_t x,y,z;
-            for (z = tstart; z < tend; z++)
-            {
-              for (y = hstart; y < hend; y++)
-              {
-                for (x = wstart; x < wend; x++)
-                {
-                  *(ip + z * iheight * iwidth + y * iwidth + x) += val / divide_factor;
-                }
-              }
-            }
-          }
-        }
-      }
-    }
-  });
-}
-
-} // anonymous namespace
-
-TORCH_IMPL_FUNC(avg_pool3d_backward_out_cpu) (
-  const Tensor& gradOutput_,
->>>>>>> d51b437b
   const Tensor& input,
   IntArrayRef kernel_size,
   IntArrayRef stride,
@@ -303,166 +210,11 @@
   const int padH = padding.size() == 1 ? padT : safe_downcast<int, int64_t>(padding[1]);
   const int padW = padding.size() == 1 ? padT : safe_downcast<int, int64_t>(padding[2]);
 
-<<<<<<< HEAD
-  TORCH_CHECK(input.dtype() == gradOutput.dtype(),
-    "expected dtype ", input.dtype(), " for `gradOutput` but got dtype ", gradOutput.dtype());
-
-  const auto memory_format = input.suggest_memory_format();
-  if (memory_format == at::MemoryFormat::ChannelsLast3d) {
-    TORCH_CHECK(input.ndimension() == 5,
-      "non-empty 5D (batch mode) tensor expected for input with channels_last_3d layout");
-  } else if (memory_format == at::MemoryFormat::Contiguous) {
-    TORCH_CHECK((input.ndimension() == 4 || input.ndimension() == 5),
-      "non-empty 4D or 5D (batch mode) tensor expected for input");
-  } else {
-    TORCH_CHECK(false, "Unsupport memory format. Supports only ChannelsLast3d, Contiguous");
-  }
-
-  TORCH_CHECK(!divisor_override.has_value() || divisor_override.value() != 0, "divisor must be not zero");
-
-=======
->>>>>>> d51b437b
-  const int64_t nslices = input.size(-4);
-  const int64_t itime = input.size(-3);
-  const int64_t iheight = input.size(-2);
-  const int64_t iwidth = input.size(-1);
-
-<<<<<<< HEAD
-  /* XXX shape check behavior from TH */
-  const int64_t otime_for_shape_check = pooling_output_shape<int64_t>(itime, kT, padT, dT, 1, ceil_mode);
-  const int64_t oheight_for_shape_check = pooling_output_shape<int64_t>(iheight, kH, padH, dH, 1, ceil_mode);
-  const int64_t owidth_for_shape_check = pooling_output_shape<int64_t>(iwidth, kW, padW, dW, 1, ceil_mode);
-
-  avg_pool3d_backward_shape_check(
-    input,
-    gradOutput,
-    nslices,
-    kT, kH, kW,
-    dT, dH, dW,
-    padT, padH, padW,
-    itime, iheight, iwidth,
-    otime_for_shape_check, oheight_for_shape_check, owidth_for_shape_check);
-
-  /* resize */
-  gradInput.resize_(input.sizes(), memory_format);
   gradInput.zero_();
-
   avg_pool3d_backward_kernel(
       kCPU, gradInput, gradOutput,
       kW, kH, kT, dW, dH, dT, padW, padH, padT,
       count_include_pad, divisor_override);
-
-  return gradInput;
-}
-
-} // namespace
-
-Tensor& avg_pool3d_backward_out_cpu(const Tensor& gradOutput,
-  const Tensor& input,
-  IntArrayRef kernel_size,
-  IntArrayRef stride,
-  IntArrayRef padding,
-  bool ceil_mode,
-  bool count_include_pad,
-  c10::optional<int64_t> divisor_override,
-  Tensor& gradInput)
-{
-  avg_pool3d_backward_out_cpu_template(
-    gradInput,
-    gradOutput,
-    input,
-    kernel_size,
-    stride,
-    padding,
-    ceil_mode,
-    count_include_pad,
-    divisor_override);
-  return gradInput;
-}
-
-Tensor avg_pool3d_backward_cpu(
-  const Tensor& gradOutput,
-  const Tensor& input,
-  IntArrayRef kernel_size,
-  IntArrayRef stride,
-  IntArrayRef padding,
-  bool ceil_mode,
-  bool count_include_pad,
-  c10::optional<int64_t> divisor_override)
-{
-  auto gradInput = at::empty({0}, input.options());
-  avg_pool3d_backward_out_cpu_template(
-    gradInput,
-    gradOutput,
-    input,
-    kernel_size,
-    stride,
-    padding,
-    ceil_mode,
-    count_include_pad,
-    divisor_override);
-  return gradInput;
-=======
-  /* get contiguous gradOutput */
-  Tensor gradOutput = gradOutput_.contiguous();
-
-  const int64_t otime = gradOutput.size(-3);
-  const int64_t oheight = gradOutput.size(-2);
-  const int64_t owidth = gradOutput.size(-1);
-
-  gradInput.zero_();
-
-  /* backprop */
-  if (input.ndimension() == 4) /* non-batch mode*/
-  {
-    AT_DISPATCH_FLOATING_TYPES_AND(at::ScalarType::Long, input.scalar_type(),
-      "avg_pool3d_backward_out_frame",
-      [&] {
-       scalar_t *gradInput_data = gradInput.data_ptr<scalar_t>();
-       scalar_t *gradOutput_data = gradOutput.data_ptr<scalar_t>();
-
-       avg_pool3d_backward_out_frame(
-         gradInput_data, gradOutput_data,
-         nslices,
-         itime, iwidth, iheight,
-         otime, owidth, oheight,
-         kT, kW, kH,
-         dT, dW, dH,
-         padT, padW, padH,
-         count_include_pad,
-         divisor_override);
-    });
-  }
-  else /* batch mode */
-  {
-    const int64_t nbatch = input.size(0);
-    const int64_t istride = nslices * itime * iwidth * iheight;
-    const int64_t ostride = nslices * otime * owidth * oheight;
-
-    AT_DISPATCH_FLOATING_TYPES_AND(at::ScalarType::Long, input.scalar_type(),
-      "avg_pool3d_backward_out_frame",
-      [&] {
-        scalar_t *gradInput_data = gradInput.data_ptr<scalar_t>();
-        scalar_t *gradOutput_data = gradOutput.data_ptr<scalar_t>();
-
-        at::parallel_for(0, nbatch, 0, [&](int64_t start, int64_t end) {
-          for (auto p = start; p < end; p++)
-          {
-            avg_pool3d_backward_out_frame(
-              gradInput_data  + p * istride, gradOutput_data + p * ostride, nslices,
-              itime, iwidth, iheight,
-              otime, owidth, oheight,
-              kT, kW, kH,
-              dT, dW, dH,
-              padT, padW, padH,
-              count_include_pad,
-              divisor_override
-            );
-          }
-        });
-    });
-  }
->>>>>>> d51b437b
 }
 
 DEFINE_DISPATCH(avg_pool3d_kernel);
