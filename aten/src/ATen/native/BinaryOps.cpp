--- conflicted
+++ resolved
@@ -88,7 +88,18 @@
   build_borrowing_binary_op(maybe_get_output(), self, other);
 }
 
-<<<<<<< HEAD
+TORCH_META_FUNC2(bitwise_left_shift, Tensor) (
+  const Tensor& self, const Tensor& other
+) {
+  build_borrowing_binary_op(maybe_get_output(), self, other);
+}
+
+TORCH_META_FUNC2(bitwise_right_shift, Tensor) (
+  const Tensor& self, const Tensor& other
+) {
+  build_borrowing_binary_op(maybe_get_output(), self, other);
+}
+
 TORCH_META_FUNC2(fmod, Tensor) (const Tensor& self, const Tensor& other) {
   build_borrowing_binary_op(maybe_get_output(), self, other);
 }
@@ -117,20 +128,6 @@
   build_borrowing_binary_op(maybe_get_output(), grad_output, output);
 }
 
-=======
-TORCH_META_FUNC2(bitwise_left_shift, Tensor) (
-  const Tensor& self, const Tensor& other
-) {
-  build_borrowing_binary_op(maybe_get_output(), self, other);
-}
-
-TORCH_META_FUNC2(bitwise_right_shift, Tensor) (
-  const Tensor& self, const Tensor& other
-) {
-  build_borrowing_binary_op(maybe_get_output(), self, other);
-}
-
->>>>>>> e3abccec
 // These are normal binary ops that preserve dtype
 #define CREATE_BINARY_META_FUNC(func)                                 \
   TORCH_META_FUNC(func) (const Tensor& self, const Tensor& other) {   \
@@ -294,21 +291,20 @@
   }
 }
 
+TORCH_IMPL_FUNC(sigmoid_backward_out) (const Tensor& grad_output, const Tensor& output, const Tensor& result) {
+  sigmoid_backward_stub(device_type(), *this);
+}
+
 TORCH_IMPL_FUNC(special_xlog1py_out) (const Tensor& self, const Tensor& other, const Tensor& result) {
   xlog1py_stub(device_type(), *this);
 }
 
-<<<<<<< HEAD
-TORCH_IMPL_FUNC(sigmoid_backward_out) (const Tensor& grad_output, const Tensor& output, const Tensor& result) {
-  sigmoid_backward_stub(device_type(), *this);
+TORCH_IMPL_FUNC(special_zeta_out) (const Tensor& self, const Tensor& other, const Tensor& result) {
+  zeta_stub(device_type(), *this);
 }
 
 TORCH_IMPL_FUNC(tanh_backward_out) (const Tensor& grad_output, const Tensor& output, const Tensor& result) {
   tanh_backward_stub(device_type(), *this);
-=======
-TORCH_IMPL_FUNC(special_zeta_out) (const Tensor& self, const Tensor& other, const Tensor& result) {
-  zeta_stub(device_type(), *this);
->>>>>>> e3abccec
 }
 
 #define CREATE_BINARY_TORCH_IMPL_FUNC(func_out, func_stub)                                                    \
