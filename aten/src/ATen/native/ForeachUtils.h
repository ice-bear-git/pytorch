--- conflicted
+++ resolved
@@ -101,11 +101,7 @@
       return tensor.dtype() == expected_dtype &&
              tensor.device() == expected_device &&
              tensor.layout() == at::kStrided &&
-<<<<<<< HEAD
-             tensor.strides() == expected_strides &&
              tensor.sizes() == expected_size &&
-=======
->>>>>>> 0d8573c6
              tensor.is_non_overlapping_and_dense();
     };
 
