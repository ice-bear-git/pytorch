#include <c10/cuda/CUDAFunctions.h>
#include <c10/cuda/CUDAGuard.h>
#include <c10/cuda/CUDAStream.h>
#include <c10/util/Exception.h>
#include <c10/util/irange.h>

#include <array>
#include <atomic>
#include <cstdint>
#include <mutex>
#include <vector>

namespace c10 {
namespace cuda {

namespace {

// Internal implementation that leaks the stream. It's not intended to be used
// outside of this file.
struct LeakyStreamInternals {
  LeakyStreamInternals() = default;
  C10_DISABLE_COPY_AND_ASSIGN(LeakyStreamInternals);

  ~LeakyStreamInternals() {
    // NB: this code is invoked only in the destruction of global variables
    // (since we never shrink the corresponding vectors). At this point the CUDA
    // runtime might be already destroyed and invoking cudaStreamDestroy leads
    // to a crash. It's likely an issue in CUDA, but to be safe - let's just
    // "forget" the destruction.

    // if (stream) cudaStreamDestroy(stream);
  }

  DeviceIndex device_index = -1;
  int32_t stream_id = -1;
  cudaStream_t stream = nullptr;
};

// Global stream state and constants
static DeviceIndex num_gpus = -1;
static constexpr int kStreamsPerPoolBits = 5;
static constexpr int kStreamsPerPool = 1 << kStreamsPerPoolBits;
static constexpr unsigned int kDefaultFlags = cudaStreamNonBlocking;

// Note: lower numbers are higher priorities, zero is default priority
static int kHighPriority = -1;
static int kLowPriority = 0;

// Default streams
static std::once_flag init_flag;
static LeakyStreamInternals default_streams[C10_COMPILE_TIME_MAX_GPUS];

// Non-default streams
// Note: the number of CUDA devices is determined at run time,
// and the low and high priority pools are lazily initialized
// when the first stream is requested for a device.
// The device flags track the initialization of each device, while
// the low and high priority counters track, for each device, the next stream
// in the pool to be returned when a stream is requested (round-robin fashion
// , see the note in CUDAStream.h).
//
// unique_ptr<T[]> is used instead of vector<T> because T might be non-movable
// and non-copyable.
static std::once_flag device_flags[C10_COMPILE_TIME_MAX_GPUS];
static std::atomic<uint32_t> low_priority_counters[C10_COMPILE_TIME_MAX_GPUS];
static std::atomic<uint32_t> high_priority_counters[C10_COMPILE_TIME_MAX_GPUS];
static std::array<LeakyStreamInternals, kStreamsPerPool>
    low_priority_streams[C10_COMPILE_TIME_MAX_GPUS];
static std::array<LeakyStreamInternals, kStreamsPerPool>
    high_priority_streams[C10_COMPILE_TIME_MAX_GPUS];

// Note [StreamId assignment]
// ~~~~~~~~~~~~~~~~~~~~~~~~~~
// How do we assign stream IDs?
//
// -- 25 bits -- -- 2 bits --  -- 5 bits -----
// zeros         StreamIdType  stream id index
//
// Where StreamIdType:
//  00 = default stream
//  01 = low priority stream
//  10 = high priority stream
//
// This is not really for efficiency; it's just easier to write the code
// to extract the index if we do this with bitmasks :)
//
// We are obligated to treat the stream ID 0 as the default stream, per the
// invariant specified in c10::Stream.  However, all other numbers are entirely
// an internal implementation detail, we reserve the right to renumber streams
// however we like.
//
// Note that it is really important that the MSB is zero; StreamId is a
// *signed* integer, and unsigned to signed conversion outside of the
// bounds of signed integer representation is undefined behavior.  You
// could work around this with something like
// https://stackoverflow.com/questions/13150449/efficient-unsigned-to-signed-cast-avoiding-implementation-defined-behavior
// but it seems a bit overkill for this.

enum class StreamIdType : uint8_t {
  DEFAULT = 0x0,
  LOW = 0x1,
  HIGH = 0x2,
};

std::ostream& operator<<(std::ostream& stream, StreamIdType s) {
  switch (s) {
    case StreamIdType::DEFAULT:
      stream << "DEFAULT";
      break;
    case StreamIdType::LOW:
      stream << "LOW";
      break;
    case StreamIdType::HIGH:
      stream << "HIGH";
      break;
    default:
      stream << static_cast<uint8_t>(s);
      break;
  }
  return stream;
}

// StreamId is 32-bit, so we can just rely on regular promotion rules.
// We rely on streamIdIndex and streamIdType being non-negative;
// see Note [Hazard when concatenating signed integers]

static inline StreamIdType streamIdType(StreamId s) {
  return static_cast<StreamIdType>(s >> kStreamsPerPoolBits);
}

static inline size_t streamIdIndex(StreamId s) {
  return static_cast<size_t>(s & ((1 << kStreamsPerPoolBits) - 1));
}

StreamId makeStreamId(StreamIdType st, size_t si) {
  return (static_cast<StreamId>(st) << kStreamsPerPoolBits) |
      static_cast<StreamId>(si);
}

template <typename T, typename A>
static bool pointer_within(const T* ptr, const A& arr) {
  return std::greater_equal<const T*>()(ptr, arr.data()) &&
      std::less<const T*>()(ptr, arr.data() + arr.size());
}

static StreamId CUDAStream_getStreamId(const LeakyStreamInternals* ptr) {
  // Hypothetically, we could store the stream ID in the stream.  But that
  // introduces a degree of freedom which could lead to bugs (where we
  // misnumber streams in the pool, or overwrite the number).  Better
  // to just compute it based on the metric that actually matters,
  // which is how we map IDs back into the vectors.

  DeviceIndex device_index = ptr->device_index;

  // Check if it's the default stream
  if (ptr == &default_streams[device_index]) {
    return makeStreamId(StreamIdType::DEFAULT, 0);
  }

  // Check if it's a low priority stream
  // NB: Because ptr may not necessarily lie within the array, we must use
  // std::less and similar templates to avoid UB that arises when
  // doing an operator< comparison.
  if (pointer_within<LeakyStreamInternals>(
          ptr, low_priority_streams[device_index])) {
    return makeStreamId(
        StreamIdType::LOW, ptr - low_priority_streams[device_index].data());
  }

  // Check if it's a high priority stream
  if (pointer_within<LeakyStreamInternals>(
          ptr, high_priority_streams[device_index])) {
    return makeStreamId(
        StreamIdType::HIGH, ptr - high_priority_streams[device_index].data());
  }

  TORCH_INTERNAL_ASSERT(
      0,
      "Could not compute stream ID for ",
      ptr,
      " on device ",
      device_index,
      " (something has gone horribly wrong!)");
}

// Thread-local current streams
static thread_local LeakyStreamInternals** current_streams = nullptr;

// Populates global values and creates a default stream for each device.
// Note: the default stream on each device is signified by a nullptr,
// and so is not created as usual.
// In particular, we don't need to switch devices when creating the
// streams.
// Warning: this function must only be called once!
static void initGlobalStreamState() {
  num_gpus = device_count();
  // Check if the number of GPUs matches the expected compile-time max number
  // of GPUs.
  TORCH_CHECK(
      num_gpus <= C10_COMPILE_TIME_MAX_GPUS,
      "Number of CUDA devices on the machine is larger than the compiled "
      "max number of gpus expected (",
      C10_COMPILE_TIME_MAX_GPUS,
      "). Increase that and recompile.");

  // Initializes default streams
<<<<<<< HEAD
  for (const auto i: c10::irange(num_gpus)) {
=======
  for (const auto i : c10::irange(num_gpus)) {
>>>>>>> 078fadaa
    default_streams[i].device_index = i;
    low_priority_counters[i] = 0;
    high_priority_counters[i] = 0;
  }
}

// Creates the low and high priority stream pools for the specified device
// Warning: only call once per device!
static void initDeviceStreamState(DeviceIndex device_index) {
  // Switches to the requested device so streams are properly associated
  // with it.
  CUDAGuard device_guard{device_index};

<<<<<<< HEAD
  for (const auto i: c10::irange(kStreamsPerPool)) {
=======
  for (const auto i : c10::irange(kStreamsPerPool)) {
>>>>>>> 078fadaa
    auto& lowpri_stream = low_priority_streams[device_index][i];
    auto& hipri_stream = high_priority_streams[device_index][i];

    lowpri_stream.device_index = device_index;
    hipri_stream.device_index = device_index;

    C10_CUDA_CHECK(cudaStreamCreateWithPriority(
        &lowpri_stream.stream, kDefaultFlags, kLowPriority));
    C10_CUDA_CHECK(cudaStreamCreateWithPriority(
        &hipri_stream.stream, kDefaultFlags, kHighPriority));
  }
}

// Init front-end to ensure initialization only occurs once
static void initCUDAStreamsOnce() {
  // Inits default streams (once, globally)
  std::call_once(init_flag, initGlobalStreamState);

  if (current_streams) {
    return;
  }

  // Inits current streams (thread local) to default streams
  current_streams =
      (LeakyStreamInternals**)malloc(num_gpus * sizeof(LeakyStreamInternals*));
<<<<<<< HEAD
  for (const auto i: c10::irange(num_gpus)) {
=======
  for (const auto i : c10::irange(num_gpus)) {
>>>>>>> 078fadaa
    current_streams[i] = &default_streams[i];
  }
}

// Helper to verify the GPU index is valid
static inline void check_gpu(DeviceIndex device_index) {
  AT_ASSERT(device_index >= 0 && device_index < num_gpus);
}

// Helper to determine the index of the stream to return
// Note: Streams are returned round-robin (see note in CUDAStream.h)
static uint32_t get_idx(std::atomic<uint32_t>& counter) {
  auto raw_idx = counter++;
  return raw_idx % kStreamsPerPool;
}

// See Note [StreamId assignment]
LeakyStreamInternals* CUDAStream_internals(CUDAStream s) {
  c10::DeviceIndex device_index = s.device_index();
  StreamIdType st = streamIdType(s.unwrap().id());
  size_t si = streamIdIndex(s.unwrap().id());
  switch (st) {
    case StreamIdType::DEFAULT:
      TORCH_INTERNAL_ASSERT(
          si == 0,
          "Unrecognized stream ",
          s.unwrap(),
          " (I think this should be the default stream, but I got a non-zero index ",
          si,
          ").",
          " Did you manufacture the StreamId yourself?  Don't do that; use the",
          " official API like c10::cuda::getStreamFromPool() to get a new stream.");
      return &default_streams[device_index];
    case StreamIdType::LOW:
      return &low_priority_streams[device_index][si];
    case StreamIdType::HIGH:
      return &high_priority_streams[device_index][si];
    default:
      TORCH_INTERNAL_ASSERT(
          0,
          "Unrecognized stream ",
          s.unwrap(),
          " (I didn't recognize the stream type, ",
          st,
          ")");
  }
}

CUDAStream CUDAStream_fromInternals(const LeakyStreamInternals* ptr) {
  return CUDAStream(
      CUDAStream::UNCHECKED,
      Stream(
          Stream::UNSAFE,
          c10::Device(DeviceType::CUDA, ptr->device_index),
          CUDAStream_getStreamId(ptr)));
}

} // anonymous namespace

cudaStream_t CUDAStream::stream() const {
  auto ptr = CUDAStream_internals(*this);
  AT_ASSERT(ptr);
  return ptr->stream;
}

// Returns a stream from the requested pool
// Note: when called the first time on a device, this will create the
// stream pools for that device.
CUDAStream getStreamFromPool(
    const bool isHighPriority,
    DeviceIndex device_index) {
  initCUDAStreamsOnce();
  if (device_index == -1)
    device_index = current_device();
  check_gpu(device_index);

  // Initializes the stream pools (once)
  std::call_once(
      device_flags[device_index], initDeviceStreamState, device_index);

  if (isHighPriority) {
    const auto idx = get_idx(high_priority_counters[device_index]);
    return CUDAStream_fromInternals(&high_priority_streams[device_index][idx]);
  }

  const auto idx = get_idx(low_priority_counters[device_index]);
  return CUDAStream_fromInternals(&low_priority_streams[device_index][idx]);
}

CUDAStream getDefaultCUDAStream(DeviceIndex device_index) {
  initCUDAStreamsOnce();
  if (device_index == -1) {
    device_index = current_device();
  }
  check_gpu(device_index);
  return CUDAStream_fromInternals(&default_streams[device_index]);
}
CUDAStream getCurrentCUDAStream(DeviceIndex device_index) {
  initCUDAStreamsOnce();
  if (device_index == -1) {
    device_index = current_device();
  }
  check_gpu(device_index);
  return CUDAStream_fromInternals(current_streams[device_index]);
}

void setCurrentCUDAStream(CUDAStream stream) {
  initCUDAStreamsOnce();
  auto ptr = CUDAStream_internals(stream);
  AT_ASSERT(ptr);
  current_streams[ptr->device_index] = ptr;
}

std::ostream& operator<<(std::ostream& stream, const CUDAStream& s) {
  return stream << s.unwrap();
}

} // namespace cuda
} // namespace c10<|MERGE_RESOLUTION|>--- conflicted
+++ resolved
@@ -204,11 +204,7 @@
       "). Increase that and recompile.");
 
   // Initializes default streams
-<<<<<<< HEAD
-  for (const auto i: c10::irange(num_gpus)) {
-=======
   for (const auto i : c10::irange(num_gpus)) {
->>>>>>> 078fadaa
     default_streams[i].device_index = i;
     low_priority_counters[i] = 0;
     high_priority_counters[i] = 0;
@@ -222,11 +218,7 @@
   // with it.
   CUDAGuard device_guard{device_index};
 
-<<<<<<< HEAD
-  for (const auto i: c10::irange(kStreamsPerPool)) {
-=======
   for (const auto i : c10::irange(kStreamsPerPool)) {
->>>>>>> 078fadaa
     auto& lowpri_stream = low_priority_streams[device_index][i];
     auto& hipri_stream = high_priority_streams[device_index][i];
 
@@ -252,11 +244,7 @@
   // Inits current streams (thread local) to default streams
   current_streams =
       (LeakyStreamInternals**)malloc(num_gpus * sizeof(LeakyStreamInternals*));
-<<<<<<< HEAD
-  for (const auto i: c10::irange(num_gpus)) {
-=======
   for (const auto i : c10::irange(num_gpus)) {
->>>>>>> 078fadaa
     current_streams[i] = &default_streams[i];
   }
 }
