#pragma once

#include <c10/util/Array.h>
#include <c10/util/TypeList.h>
#include <array>
#include <functional>
#include <type_traits>

namespace c10 {
namespace guts {

/**
 * Access information about result type or arguments from a function type.
 * Example:
 * using A = function_traits<int (float, double)>::return_type // A == int
 * using A = function_traits<int (float, double)>::parameter_types::tuple_type
 * // A == tuple<float, double>
 */
template <class Func>
struct function_traits {
  static_assert(
      !std::is_same<Func, Func>::value,
      "In function_traits<Func>, Func must be a plain function type.");
};
template <class Result, class... Args>
struct function_traits<Result(Args...)> {
  using func_type = Result(Args...);
  using return_type = Result;
  using parameter_types = typelist::typelist<Args...>;
  static constexpr auto number_of_parameters = sizeof...(Args);
};

/**
 * infer_function_traits: creates a `function_traits` type for a simple
 * function (pointer) or functor (lambda/struct). Currently does not support
 * class methods.
 */

template <typename Functor>
struct infer_function_traits {
  using type = function_traits<
      c10::guts::detail::strip_class_t<decltype(&Functor::operator())>>;
};

template <typename Result, typename... Args>
struct infer_function_traits<Result (*)(Args...)> {
  using type = function_traits<Result(Args...)>;
};

template <typename Result, typename... Args>
struct infer_function_traits<Result(Args...)> {
  using type = function_traits<Result(Args...)>;
};

template <typename T>
using infer_function_traits_t = typename infer_function_traits<T>::type;

/**
 * make_function_traits: creates a `function_traits` type given a Return type
 * and a typelist of Argument types
 *
 * Example:
 * bool f(int, int);
 *
<<<<<<< HEAD
 * infer_function_traits_t<f> == make_function_traits_t<bool, typelist::typelist<int, int>>
 */
template <typename Result, typename ArgList> struct make_function_traits {
  static_assert(false_t<ArgList>::value, "In guts::make_function_traits<Result, TypeList>, the ArgList argument must be typelist<...>.");
=======
 * infer_function_traits_t<f> == make_function_traits_t<bool,
 * typelist::typelist<int, int>>
 */
template <typename Result, typename ArgList>
struct make_function_traits {
  static_assert(
      false_t<ArgList>::value,
      "In guts::make_function_traits<Result, TypeList>, the ArgList argument must be typelist<...>.");
>>>>>>> 8be5b1ca
};

template <typename Result, typename... Args>
struct make_function_traits<Result, typelist::typelist<Args...>> {
  using type = function_traits<Result(Args...)>;
};

template <typename Result, typename ArgList>
<<<<<<< HEAD
using make_function_traits_t = typename make_function_traits<Result, ArgList>::type;
=======
using make_function_traits_t =
    typename make_function_traits<Result, ArgList>::type;
>>>>>>> 8be5b1ca

/**
 * Use extract_arg_by_filtered_index to return the i-th argument whose
 * type fulfills a given type trait. The argument itself is perfectly forwarded.
 *
 * Example:
 * std::string arg1 = "Hello";
 * std::string arg2 = "World";
 * std::string&& result = extract_arg_by_filtered_index<is_string, 1>(0,
 * arg1, 2.0, std::move(arg2));
 *
 * Warning: Taking the result by rvalue reference can cause segfaults because
 * ownership will not be passed on from the original reference. The original
 * reference dies after the expression and the resulting
 */
namespace detail {
template <
    template <class>
    class Condition,
    size_t index,
    class Enable,
    class... Args>
struct extract_arg_by_filtered_index_;
template <
    template <class>
    class Condition,
    size_t index,
    class Head,
    class... Tail>
struct extract_arg_by_filtered_index_<
    Condition,
    index,
    std::enable_if_t<!Condition<Head>::value>,
    Head,
    Tail...> {
  static decltype(auto) call(Head&& /*head*/, Tail&&... tail) {
    return extract_arg_by_filtered_index_<Condition, index, void, Tail...>::
        call(std::forward<Tail>(tail)...);
  }
};
template <
    template <class>
    class Condition,
    size_t index,
    class Head,
    class... Tail>
struct extract_arg_by_filtered_index_<
    Condition,
    index,
    std::enable_if_t<Condition<Head>::value && index != 0>,
    Head,
    Tail...> {
  static decltype(auto) call(Head&& /*head*/, Tail&&... tail) {
    return extract_arg_by_filtered_index_<Condition, index - 1, void, Tail...>::
        call(std::forward<Tail>(tail)...);
  }
};
template <template <class> class Condition, size_t index>
struct extract_arg_by_filtered_index_<Condition, index, void> {
  static void call() {
    static_assert(
        index != index, "extract_arg_by_filtered_index out of range.");
  }
};
template <
    template <class>
    class Condition,
    size_t index,
    class Head,
    class... Tail>
struct extract_arg_by_filtered_index_<
    Condition,
    index,
    std::enable_if_t<Condition<Head>::value && index == 0>,
    Head,
    Tail...> {
  static decltype(auto) call(Head&& head, Tail&&... /*tail*/) {
    return std::forward<Head>(head);
  }
};
} // namespace detail
template <template <class> class Condition, size_t index, class... Args>
decltype(auto) extract_arg_by_filtered_index(Args&&... args) {
  static_assert(
      is_type_condition<Condition>::value,
      "In extract_arg_by_filtered_index, the Condition argument must be a condition type trait, i.e. have a static constexpr bool ::value member.");
  return detail::
      extract_arg_by_filtered_index_<Condition, index, void, Args...>::call(
          std::forward<Args>(args)...);
}

/**
 * Use filter_map to map a subset of the arguments to values.
 * The subset is defined by type traits, and will be evaluated at compile time.
 * At runtime, it will just loop over the pre-filtered arguments to create an
 * std::array.
 *
 * Example:
 *  std::array<double, 2> result = filter_map<double, std::is_integral>([] (auto
 * a) {return (double)a;}, 3, "bla", 4);
 *  // result == {3.0, 4.0}
 */
namespace detail {

template <class ResultType, size_t num_results>
struct filter_map_ {
  template <
      template <class>
      class Condition,
      class Mapper,
      class... Args,
      size_t... INDEX>
  static guts::array<ResultType, num_results> call(
      const Mapper& mapper,
      std::index_sequence<INDEX...>,
      Args&&... args) {
    return guts::array<ResultType, num_results>{
        mapper(extract_arg_by_filtered_index<Condition, INDEX>(
            std::forward<Args>(args)...))...};
  }
};
template <class ResultType>
struct filter_map_<ResultType, 0> {
  template <
      template <class>
      class Condition,
      class Mapper,
      class... Args,
      size_t... INDEX>
  static guts::array<ResultType, 0> call(
      const Mapper& /*mapper*/,
      std::index_sequence<INDEX...>,
      Args&&... /*args*/) {
    return guts::array<ResultType, 0>{};
  }
};
} // namespace detail

template <
    class ResultType,
    template <class>
    class Condition,
    class Mapper,
    class... Args>
decltype(auto) filter_map(const Mapper& mapper, Args&&... args) {
  static_assert(
      is_type_condition<Condition>::value,
      "In filter_map<Result, Condition>, the Condition argument must be a condition type trait, i.e. have a static constexpr bool ::value member.");

  static constexpr size_t num_results =
      typelist::count_if<Condition, typelist::typelist<Args...>>::value;
  return detail::filter_map_<ResultType, num_results>::
      template call<Condition, Mapper, Args...>(
          mapper,
          std::make_index_sequence<num_results>(),
          std::forward<Args>(args)...);
}

/**
 * make_offset_index_sequence<Start, N>
 * Like make_index_sequence<N>, but starting from Start instead of 0.
 *
 * Example:
 *  make_offset_index_sequence<10, 3> == std::index_sequence<10, 11, 12>
 */
template <size_t Start, size_t N, size_t... Is>
struct make_offset_index_sequence_impl
    : make_offset_index_sequence_impl<Start, N - 1, Start + N - 1, Is...> {
  static_assert(
      static_cast<int>(Start) >= 0,
      "make_offset_index_sequence: Start < 0");
  static_assert(static_cast<int>(N) >= 0, "make_offset_index_sequence: N < 0");
};

template <size_t Start, size_t... Is>
struct make_offset_index_sequence_impl<Start, 0, Is...> {
  typedef std::index_sequence<Is...> type;
};

template <size_t Start, size_t N>
using make_offset_index_sequence =
    typename make_offset_index_sequence_impl<Start, N>::type;

/**
 * Use tuple_elements to extract a position-indexed subset of elements
 * from the argument tuple into a result tuple.
 *
 * Example:
 *  std::tuple<int, const char*, double> t = std::make_tuple(0, "HEY", 2.0);
 *  std::tuple<int, double> result = tuple_elements(t, std::index_sequence<0,
 * 2>());
 */
template <class Tuple, size_t... Is>
constexpr auto tuple_elements(Tuple t, std::index_sequence<Is...>) {
  return std::tuple<std::tuple_element_t<Is, Tuple>...>(std::get<Is>(t)...);
}

/**
 * Use tuple_take to extract the first or last n elements from the argument
 * tuple into a result tuple.
 *
 * Example:
 *  std::tuple<int, const char*, double> t = std::make_tuple(0, "HEY", 2.0);
 *  std::tuple<int, const char*> first_two = tuple_take<decltype(t), 2>(t);
 *  std::tuple<const char*, double> last_two = tuple_take<decltype(t), -2>(t);
 */
template <class Tuple, int N, class Enable = void>
struct TupleTake {};

template <class Tuple, int N>
struct TupleTake<Tuple, N, std::enable_if_t<N >= 0, void>> {
  static auto call(Tuple t) {
    constexpr size_t size = std::tuple_size<Tuple>();
    static_assert(N <= size, "tuple_take: N > size");
    return tuple_elements(t, std::make_index_sequence<N>{});
  }
};

template <class Tuple, int N>
    struct TupleTake < Tuple,
    N, std::enable_if_t<N<0, void>> {
  static auto call(Tuple t) {
    constexpr size_t size = std::tuple_size<Tuple>();
    static_assert(-N <= size, "tuple_take: -N > size");
    return tuple_elements(t, make_offset_index_sequence<size + N, -N>{});
  }
};

template <class Tuple, int N>
auto tuple_take(Tuple t) {
  return TupleTake<Tuple, N>::call(t);
}

/**
 * Use tuple_slice to extract a contiguous subtuple from the argument.
 *
 * Example:
 *  std::tuple<int, const char*, double, bool> t = std::make_tuple(0,
 * "HEY", 2.0, false); std::tuple<int, const char*> middle_two =
 * tuple_slice<decltype(t), 1, 2>(t);
 */
template <class Tuple, size_t Start, size_t N>
constexpr auto tuple_slice(Tuple t) {
  constexpr size_t size = std::tuple_size<Tuple>();
  static_assert(Start + N <= size, "tuple_slice: Start + N > size");
  return tuple_elements(t, make_offset_index_sequence<Start, N>{});
}

/**
 * Use tuple_map to run a mapping function over a tuple to get a new tuple.
 *
 * Example 1:
 *   auto result = tuple_map(std::tuple<int32_t, int32_t, int32_t>(3, 4, 5), []
 * (int32_t a) -> int16_t {return a+1;});
 *   // result == std::tuple<int16_t, int16_t, int16_t>(4, 5, 6)
 *
 * Example 2:
 *   struct Mapper {
 *     std::string operator()(int32_t a) const {
 *       return std::to_string(a);
 *     }
 *     int64_t operator()(const std::string& a) const {
 *        return atoi(a.c_str());
 *     }
 *   };
 *   auto result = tuple_map(std::tuple<int32_t, std::string>(3, "4"),
 * Mapper());
 *   // result == std::tuple<std::string, int64_t>("3", 4)
 *
 * Example 3:
 *   struct A final {
 *    int32_t func() {
 *      return 5;
 *    }
 *  };
 *  struct B final {
 *    std::string func() {
 *      return "5";
 *    }
 *  };
 *  auto result = tuple_map(std::make_tuple(A(), B()), [] (auto a) { return
 * a.func(); });
 *  // result == std::tuple<int32_t, std::string>(5, "5");
 */
namespace detail {
template <class Mapper, class... Args, size_t... Indices>
auto tuple_map(
    std::tuple<Args...>&& tuple,
    const Mapper& mapper,
    std::index_sequence<Indices...>) {
  return std::tuple<decltype(mapper(std::forward<Args>(std::get<Indices>(
      tuple))))...>(mapper(std::forward<Args>(std::get<Indices>(tuple)))...);
}
} // namespace detail

template <class Mapper, class... Args>
auto tuple_map(std::tuple<Args...>&& tuple, const Mapper& mapper) {
  return detail::tuple_map(
      std::move(tuple), mapper, std::index_sequence_for<Args...>());
}

/**
 * tuple_concat concatenates several tuples into one.
 */

namespace detail {
// extract_tuple_element_by_index is a helper that takes a list of tuples and
// extracts the i-th element in a flattened view of the tuples. Example:
// extract_tuple_element_by_index<3>(tuple(2,3), tuple(4,5), tuple(6,7)) == 5.

template <
    size_t index,
    class HeadTuple,
    class... TailTuples,
    std::enable_if_t<
        index<std::tuple_size<HeadTuple>::value, int> = 0> decltype(auto)
        extract_tuple_element_by_index(
            HeadTuple&& head_tuple,
            TailTuples&&... tail_tuples) {
  // TODO if constexpr instead of enable_if
  return std::get<index>(std::forward<HeadTuple>(head_tuple));
}

template <
    size_t index,
    class HeadTuple,
    class... TailTuples,
    std::enable_if_t<index >= std::tuple_size<HeadTuple>::value, int> = 0>
decltype(auto) extract_tuple_element_by_index(
    HeadTuple&& head_tuple,
    TailTuples&&... tail_tuples) {
  // TODO if constexpr instead of enable_if
  return extract_tuple_element_by_index<
      index - std::tuple_size<HeadTuple>::value,
      TailTuples...>(std::forward<TailTuples>(tail_tuples)...);
}

static_assert(
    std::is_same<
        int&&,
        decltype(extract_tuple_element_by_index<2>(
            std::tuple<int32_t>(2),
            std::tuple<int32_t&&, int32_t>(std::declval<int32_t>(), 3)))>::
        value,
    "extract_tuple_element_by_index should return rvalue references if the tuple contains them. It should not move them into a value");

template <class ConcatenatedTuple, class... Tuples, size_t... ElementIndices>
auto tuple_concat(Tuples&&... tuples, std::index_sequence<ElementIndices...>) {
  return ConcatenatedTuple(extract_tuple_element_by_index<ElementIndices>(
      std::forward<Tuples>(tuples)...)...);
}
} // namespace detail

template <class... Tuples>
auto tuple_concat(Tuples&&... tuples) {
  using flattened_types =
      guts::typelist::concat_t<guts::typelist::from_tuple_t<Tuples>...>;
  using concatenated_tuple = guts::typelist::to_tuple_t<flattened_types>;
  constexpr size_t num_elements = guts::typelist::size<flattened_types>::value;
  return detail::tuple_concat<concatenated_tuple, Tuples...>(
      std::forward<Tuples>(tuples)...,
      std::make_index_sequence<num_elements>());
}

/**
 * Concatenate multiple integer sequences
 * Example:
 *   concat_iseq_t<std::index_sequence<2, 5, 3>, std::index_sequence<4, 2>,
 * std::index_sequence<5>>
 *     == std::index_sequence<2, 5, 3, 4, 2, 5>
 */
template <class... ISeqs>
struct concat_iseq {
  static_assert(
      false_t<ISeqs...>::value,
      "In concat_iseq<T1, ...>, the T arguments each must be std::integer_sequence<...> with the same IntType.");
};
template <>
struct concat_iseq<> {
  using type = std::index_sequence<>;
};
template <class IntType, IntType... Indices>
struct concat_iseq<std::integer_sequence<IntType, Indices...>> {
  using type = std::integer_sequence<IntType, Indices...>;
};
template <
    class IntType,
    IntType... Head1Indices,
    IntType... Head2Indices,
    class... TailISeqs>
struct concat_iseq<
    std::integer_sequence<IntType, Head1Indices...>,
    std::integer_sequence<IntType, Head2Indices...>,
    TailISeqs...> {
  using type = typename concat_iseq<
      std::integer_sequence<IntType, Head1Indices..., Head2Indices...>,
      TailISeqs...>::type;
};
template <class... ISeqs>
using concat_iseq_t = typename concat_iseq<ISeqs...>::type;

} // namespace guts
} // namespace c10<|MERGE_RESOLUTION|>--- conflicted
+++ resolved
@@ -62,12 +62,6 @@
  * Example:
  * bool f(int, int);
  *
-<<<<<<< HEAD
- * infer_function_traits_t<f> == make_function_traits_t<bool, typelist::typelist<int, int>>
- */
-template <typename Result, typename ArgList> struct make_function_traits {
-  static_assert(false_t<ArgList>::value, "In guts::make_function_traits<Result, TypeList>, the ArgList argument must be typelist<...>.");
-=======
  * infer_function_traits_t<f> == make_function_traits_t<bool,
  * typelist::typelist<int, int>>
  */
@@ -76,7 +70,6 @@
   static_assert(
       false_t<ArgList>::value,
       "In guts::make_function_traits<Result, TypeList>, the ArgList argument must be typelist<...>.");
->>>>>>> 8be5b1ca
 };
 
 template <typename Result, typename... Args>
@@ -85,12 +78,8 @@
 };
 
 template <typename Result, typename ArgList>
-<<<<<<< HEAD
-using make_function_traits_t = typename make_function_traits<Result, ArgList>::type;
-=======
 using make_function_traits_t =
     typename make_function_traits<Result, ArgList>::type;
->>>>>>> 8be5b1ca
 
 /**
  * Use extract_arg_by_filtered_index to return the i-th argument whose
