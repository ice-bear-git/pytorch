#include <torch/csrc/autograd/saved_variable.h>

#include <torch/csrc/autograd/edge.h>
#include <torch/csrc/autograd/function.h>
#include <torch/csrc/autograd/variable.h>
#include <torch/csrc/autograd/anomaly_mode.h>
#include <torch/csrc/autograd/grad_mode.h>

#include <ATen/Tensor.h>

#include <cstdint>
#include <list>
#include <memory>
#include <sstream>

namespace torch { namespace autograd {

SavedVariable::SavedVariable(const Variable& variable, bool is_output, bool is_inplace_on_view) {
  if (variable.defined()) {
    // Note [Inference tensor cannot be saved for backward]
    // Invariant:
    //   You can't save an inference tensor for backwards.
    // If an inference tensor was saved for backward in an autograd session and
    // then you reenter inference mode and make an inplace update to the tensor
    // without bumping version_counter, it'll lead to silent wrong result when
    // you do backward() for the previous autograd session.  Technically we don't
    // have to check here since it'll fail when querying `current_version` on
    // the inference tensor, but we can give a much better error message here.
    //
    // Note in the documentation we say "inference tensor cannot participate
    // in autograd" which is more restrictive than the invariant.  In practice
    // the check is more permissive and only error out when an inference tensor
    // is saved for backward.  Whether a tensor is saved for backward is determined
    // by derivative formula and thus varies op by op, so by saying "no inference
    // tensor in autograd" it's easier for users to understand and follow.
    TORCH_CHECK(!variable.is_inference(),
      "Inference tensors cannot be saved for backward. To work around "
      "you can make a clone to get a normal tensor and use it in autograd.")

    was_default_constructed_ = false;
    const auto& version_counter = impl::version_counter(variable);
    saved_version_ = version_counter.current_version();
    is_leaf_ = variable.is_leaf();
    is_output_ = is_output;

    // If the variable is a leaf or is not an output, we can safely save the
    // original variable without running the risk of reference cycles.
    // 1. If the variable is not an output, its grad_fn has already been fully
    // created and in particular will be a different Node than the one
    // we are currently constructing (the one that owns this SavedVariable).
    // 2. If the variable is a leaf, it only has weak reference to the grad_accumulator
    // which cannot create a cycle.
    // In those cases, we save the original variable and don't need further processing.
    if (!is_output || is_leaf_) {
      saved_original_ = true;
      data_ = variable;
      return;
    }

    // From now on, we can assume the variable is not a leaf and is an output.

    is_inplace_on_view_ = is_inplace_on_view;
    output_nr_ = variable.output_nr();
    version_counter_ = version_counter;

    // These copies are all shared_ptr copies, so slightly more expensive.
    // Do them here instead of in the init list in case data is undefined.
    data_ = variable.tensor_data();

    if(is_inplace_on_view) {
      weak_grad_fn_ = variable.grad_fn();
    }

    // TODO(albanD) This needs to be updated when moving to multiple levels
    const auto& fw_grad = variable._fw_grad(/* level */ 0);
    if (fw_grad.defined()) {
      fw_grad_ = std::make_shared<ForwardGrad>();
      fw_grad_->set_value(fw_grad, /* level */ 0);
    }
  }
}

void SavedVariable::reset_data() {
  hooks_.reset();
  grad_fn_.reset();
  data_.reset();
}

SavedVariable::SavedVariable(const c10::optional<Variable>& variable, bool is_output, bool is_inplace_on_view)
  : SavedVariable(variable.has_value() ? *variable : Variable(), is_output, is_inplace_on_view) {}

Variable SavedVariable::unpack(std::shared_ptr<Node> saved_for) const {
  if (was_default_constructed_) {
    return Variable();
  }

  if (!data_.defined()) {
    TORCH_CHECK(hooks_, ERR_BACKWARD_TWICE);
  }

  // We want grad_fn here to provide the most helpful debug message to the user
  // if versions don't match

  // TODO(varal7): delete this comment
  // auto grad_fn = !hooks_ ? (saved_original_ ? data_.grad_fn()
  //                                           : is_inplace_on_view_ ? weak_grad_fn_.lock()
  //                                                                 : nullptr)
  //                        : (is_inplace_on_view_ ? weak_grad_fn_.lock() : grad_fn_);

  auto grad_fn = is_inplace_on_view_ ? weak_grad_fn_.lock()
                                     : !hooks_ ? saved_original_ ? data_.grad_fn() : nullptr
                                               : grad_fn_;

  if (!is_leaf_ && !grad_fn) {
    TORCH_CHECK(saved_for, "No grad_fn for non-leaf saved variable");
    grad_fn = std::move(saved_for);
  }

  // Only check version counter in the case without hooks
  // If user provides hooks, we can't track versions through the hooks
  if (!hooks_) {
    auto current_version = saved_original_ ? impl::version_counter(data_).current_version()
                                           : version_counter_.current_version();

    if (saved_version_ != current_version) {
      std::stringstream message;
      message << "one of the variables needed for gradient computation has been "
          "modified by an inplace operation: [" << data_.toString() << " "
          << data_.sizes() << "]";
      if (grad_fn) {
          message << ", which is output " << output_nr_
              << " of " << grad_fn->name() << ",";
      }
      message << " is at version " << current_version
          << "; expected version " << saved_version_ << " instead.";
      if (!AnomalyMode::is_enabled()) {
          message << " Hint: enable anomaly detection to find the operation "
              "that failed to compute its gradient, with torch.autograd."
              "set_detect_anomaly(True).";
      }
      else {
          message << " Hint: the backtrace further above shows the operation "
              "that failed to compute its gradient. The variable in question "
              "was changed in there or anywhere later. Good luck!";
      }
      TORCH_CHECK(false, message.str());
    }
  }

  // The version counter is correct.
  // Additionnally, if we deal with a non-leaf variable, we have its correct grad_fn.

  // If we have the original variable, we simply return it
  if (!hooks_ && saved_original_) {
    return data_;
  }

  const auto data = hooks_ ? hooks_->call_unpack_hook() : data_;

  // NB: saved views are unpacked as normal Variables (not views) even though
  // they still share the same storage. This works only because we never call
  // in-place functions on unpacked variables.
  Variable var;
  if (grad_fn) {
    var = make_variable(data, Edge(std::move(grad_fn), output_nr_));
  } else {
    var = make_variable(data, requires_grad_);
  }

  impl::set_version_counter(var, version_counter_);

  // If a Variable is a leaf (no grad_fn saved), and it requires_grad, then we
  // should have saved the grad accumulator. Even if the Variable is no longer
  // alive, the accumulator should be kept alive by the references in the
  // graph.
  if (requires_grad_ && !var.grad_fn() && grad_accumulator_.expired()) {
    TORCH_CHECK(false, "No grad accumulator for a saved leaf!");
  }
  impl::set_grad_accumulator(var, grad_accumulator_);

  // NB: var here is never a view so there is no need to make anything special
  // for the case where the saved Tensor was a view. This whole argument relies
  // on the fact that the Tensor returned by this function is never
  // modified in-place.
  if (fw_grad_ && !fw_grad_->empty()) {
    // TODO(albanD) This needs to be updated when moving to multiple levels
    auto new_fw_grad = fw_grad_->value(/* level */ 0);
    var._set_fw_grad(new_fw_grad, /* level */ 0, /* is_inplace_op */ false);
  }

  return var;
}

void SavedVariable::register_hooks(std::unique_ptr<SavedVariableHooks>&& hooks) {
  if (!data_.defined()) {
    if (!was_default_constructed_) {
      TORCH_CHECK(false,
        "Calling register_hooks on a saved tensor after it has been freed. "
        "Saved intermediate values of the graph are freed when you call "
        ".backward() or autograd.grad(). Specify retain_graph=True if you "
        "need to backward through the graph a second time or if you need to "
        "access saved variables after calling backward.");
    } else {
      TORCH_CHECK(false,
        "Calling register_hooks on a saved tensor with value None is forbidden");
    }
  }
  TORCH_CHECK(!hooks_,
    "Calling register_hooks on a saved tensor whose hooks have already been set. "
    "Hint: only one pair of hooks is allowed at a time.");
  hooks_ = std::move(hooks);
<<<<<<< HEAD

  // If we didn't save the original variable, we already have all we need to reconstruct it
  if (saved_original_) {
    // TODO(varal7) refactor the next 10 lines
    output_nr_ = data_.output_nr();
    version_counter_ = impl::version_counter(data_);

    // TODO(albanD) This needs to be updated when moving to multiple levels
    const auto& fw_grad = data_._fw_grad(/* level */ 0);
    if (fw_grad.defined()) {
      fw_grad_ = std::make_shared<ForwardGrad>();
      fw_grad_->set_value(fw_grad, /* level */ 0);
    }

    if (is_leaf_) {
      grad_accumulator_ = impl::grad_accumulator(data_);
      requires_grad_ = data_.requires_grad();
    } else if (!is_output_) {
      grad_fn_ = data_.grad_fn();
    } else {
      // Current code assumes that the original variable is saved if and only if (is_leaf_ || !is_output)
      TORCH_INTERNAL_ASSERT(false);
    }
    data_ = data_.tensor_data();
  }

  const bool prev = GradMode::is_enabled();
  GradMode::set_enabled(false);
  hooks_->call_pack_hook(data_);
  GradMode::set_enabled(prev);
  data_.reset();
=======
>>>>>>> 63c76c01
}

// NOLINTNEXTLINE(cppcoreguidelines-avoid-non-const-global-variables)
const char* ERR_BACKWARD_TWICE =
    "Trying to backward through the graph a second time (or directly access saved "
    "tensors after they have already been freed). Saved intermediate values "
    "of the graph are freed when you call .backward() or autograd.grad(). Specify "
    "retain_graph=True if you need to backward through the graph a second time or "
    "if you need to access saved tensors after calling backward.";

}} // namespace torch::autograd<|MERGE_RESOLUTION|>--- conflicted
+++ resolved
@@ -209,7 +209,6 @@
     "Calling register_hooks on a saved tensor whose hooks have already been set. "
     "Hint: only one pair of hooks is allowed at a time.");
   hooks_ = std::move(hooks);
-<<<<<<< HEAD
 
   // If we didn't save the original variable, we already have all we need to reconstruct it
   if (saved_original_) {
@@ -241,8 +240,6 @@
   hooks_->call_pack_hook(data_);
   GradMode::set_enabled(prev);
   data_.reset();
-=======
->>>>>>> 63c76c01
 }
 
 // NOLINTNEXTLINE(cppcoreguidelines-avoid-non-const-global-variables)
