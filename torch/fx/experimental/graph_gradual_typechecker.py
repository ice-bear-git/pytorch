from functools import reduce
import torch
import operator
from torch.fx.tensor_type import Dyn, is_consistent, TensorType, is_more_precise
from typing import Callable, Dict
from torch.fx.node import Target, Node
from torch.nn.modules.batchnorm import BatchNorm2d
from torch.nn.modules.conv import Conv2d

_INFERENCE_RULES: Dict[Target, Callable] = {}


def expand_to_tensor_dim(t, n):
    """
    Expand a type to the desired tensor dimension if possible
    Raise an error otherwise.
    - t is the given type
    - n is a number to expand to
    """
    if t == Dyn:
        dims = [Dyn] * n
        return TensorType(tuple(dims))
    elif isinstance(t, TensorType):
        if len(t.__args__) != n:
            raise TypeError(f'Cannot extend tensor. Tensor {t} has rank {len(t.__args__)}. It should have rank {n}')
        return t
    else:
        raise TypeError(f'Cannot match the type {t}')


def broadcast_types(t1, t2):
    if t1 == Dyn or t2 == Dyn:
        return t1, t2

    if isinstance(t1, TensorType) and isinstance(t2, TensorType):
        s1 = len(t1.__args__)
        s2 = len(t2.__args__)

        new_t1 = list(t1.__args__)
        new_t2 = list(t2.__args__)

        if abs(s1 - s2) > 1 or s1 == 0 or s2 == 0:
            raise TypeError(f'Cannot broadcast the tensors {t1} and {t2}')

        if s1 > s2:
            new_t2.insert(0, t1.__args__[0])

        elif s2 > s1:
            new_t1.insert(0, t2.__args__[0])

        for i, (x, y) in enumerate(zip(new_t1, new_t2)):
            if x == 1:
                new_t1[i] = y
            elif y == 1:
                new_t2[i] = x
            else:
                continue

        if tuple(new_t1) != t1.__args__ and tuple(new_t2) != t2.__args__:
            raise TypeError('In-place operations cannot not change shape')

        return TensorType(tuple(new_t1)), TensorType(tuple(new_t2))
    else:
        raise TypeError(f'Cannot broadcast types {t1} and {t2}')

def register_inference_rule(call_target):
    def register(fn):
        if call_target in _INFERENCE_RULES:
            raise RuntimeError('Inference rule already registered for {call_target}!')
        _INFERENCE_RULES[call_target] = fn
        return fn
    return register


@register_inference_rule(torch.add)
@register_inference_rule(operator.add)
def add_inference_rule(n: Node):
    assert isinstance(n.args[0], Node)
    assert isinstance(n.args[1], Node)
    t1 = n.args[0].type
    t2 = n.args[1].type

    # handle scalar addition
    if t1 == int and isinstance(t2, TensorType):
        n.type = t2
        return n.type

    elif t2 == int and isinstance(t1, TensorType):
        n.type = t1
        return n.type

    (new_t1, new_t2) = broadcast_types(t1, t2)
    n.args[0].type = new_t1
    n.args[1].type = new_t2

    if is_consistent(new_t1, new_t2):
        # we return the more precise type
        if is_more_precise(new_t1, new_t2):
            n.type = new_t2
        else:
            n.type = new_t1
        return n.type
    else:
        raise TypeError(f'Cannot add arguments {n.args[0]} ({ n.args[0].type}) and {n.args[1]} ({ n.args[1].type}) in node {n}.'
                        f' Types should match ')


@register_inference_rule(torch.transpose)
def transpose_inference_rule(n: Node):
    if n.target == torch.transpose:
        assert isinstance(n.args[0], Node)
        t = n.args[0].type

        assert isinstance(n.args[1], int)
        assert isinstance(n.args[2], int)
        dim1, dim2 = n.args[1], n.args[2]

        if t == Dyn:
            n.type = Dyn
            return n.type

        elif isinstance(t, TensorType):

            if 0 <= dim1 < len(t.__args__) and 0 <= dim2 < len(t.__args__):
                new_type = list(t.__args__)
                new_type[dim1], new_type[dim2] = new_type[dim2], new_type[dim1]
                final = TensorType(new_type)
                n.type = final
                return n.type
            else:
                raise TypeError(f'Cannot transpose {dim1} and {dim2} in type {t} for node {n}')
        else:
            raise TypeError(f'Cannot transpose {dim1} and {dim2} in type {t} for node {n}')


@register_inference_rule(torch.reshape)
def reshape_inference_rule(n: Node):
    assert isinstance(n.args[0], Node)
    t1 = n.args[0].type

    assert isinstance(n.args[1], list)
    t2 = n.args[1]
    t2_type = TensorType([Dyn if elem == -1 else elem for elem in t2])

    # if we do not know the original tensor dimension,
    # we return the required dimension
    if t1 == Dyn:
        n.type = t2_type
        return t2_type

    # if any of the dimensions are unknown,
    # we check for divisibility
    elif isinstance(t1, TensorType) and Dyn in t1.__args__ or -1 in t2:
        assert isinstance(t1, TensorType)
        a = [e if e != Dyn else 1 for e in t1.__args__]
        p1 = reduce(lambda x, y: x * y, a)
        p2 = reduce(lambda x, y: x * y, t2)
        if p1 % p2 == 0 or p2 % p1 == 0:
            n.type = t2_type
            return t2_type
        else:
            raise TypeError(f'Cannot reshape in node {n} from {t1} to {t2_type}')

    # if all dimensions are known we check the products
    elif isinstance(t1, TensorType):
        p1 = reduce(lambda x, y: x * y, t1.__args__)
        p2 = reduce(lambda x, y: x * y, t2)
        if p1 == p2:
            n.type = t2_type
            return t2_type
        else:
            raise TypeError(f'Cannot reshape in node {n} from {t1} to {t2_type}')

    else:
        raise TypeError(f'Cannot reshape in node {n} from {t1} to {t2_type}')

@register_inference_rule(BatchNorm2d)
def bn2d_inference_rule(n: Node, module_instance):
    """
    Given a BatchNorm2D instance and a node check the following conditions:
    - the input type can be expanded to a size 4 tensor: t =  (x_1, x_2, x_3, x_4)
    - the current node type can be expanded to a size 4 tensor: t' =  (x_1', x_2', x_3', x_4')
    - t is consistent with t'
    - x_2 is consistent with the module's num_features
    - x_2' is consistent with the module's num_features
    output type: the more precise type of t and t'
    """
    assert isinstance(n.args[0], Node)
    n.args[0].type = expand_to_tensor_dim(n.args[0].type, 4)
    arg_type = n.args[0].type
    n.type = expand_to_tensor_dim(n.type, 4)

    # we check the conditions on the incoming argument
    # and any existing annotation
    # we also check for consistency between both annotations
    if is_consistent(arg_type.__args__[1], module_instance.num_features) and \
            is_consistent(n.type.__args__[1], module_instance.num_features) and \
            is_consistent(arg_type, n.type):

        # we choose the more precise type
        # to be the node type
        # so if an incoming argument has more type information
        # we set this node's type to be the argument type
        if is_more_precise(arg_type, n.type):
            n.type = arg_type
        return n.type
    else:
        raise TypeError(f'Cannot apply {module_instance} with input type {arg_type} and existing type {n.type} on {n}')


def calculate(d_in, module_instance, index):
    """
    For calculating h_in and w_out.
    """
    padding = (module_instance.padding, module_instance.padding) \
        if isinstance(module_instance.padding, int) else module_instance.padding
    kernel_size = (module_instance.kernel_size, module_instance.kernel_size)\
        if isinstance(module_instance.kernel_size, int) else module_instance.kernel_size
    stride = (module_instance.stride, module_instance.stride) \
        if isinstance(module_instance.stride, int) else module_instance.stride
    dilation = (module_instance.dilation, module_instance.dilation)\
        if isinstance(module_instance.dilation, int) else module_instance.dilation

    if d_in == Dyn:
        return Dyn

    elif isinstance(d_in, int):
        n = d_in + 2 * padding[index] - \
            dilation[index] * \
            (kernel_size[index] - 1) - 1

        return (n // stride[0]) + 1

    else:
        raise TypeError(f'{d_in} in {module_instance} must be a number or Dyn')


def get_greatest_upper_bound(type1, type2):
    """
    Get the most precise type that's consistent with the given types
    """
    if type1 == Dyn:
        return type2
    elif type2 == Dyn:
        return type1
    elif isinstance(type1, TensorType) and isinstance(type2, TensorType):
        assert is_consistent(type1, type2)
        gub = [t1 if is_more_precise(t1, t2) else t2 for (t1, t2) in zip(type1.__args__, type2.__args__)]
        return TensorType(tuple(gub))


@register_inference_rule(Conv2d)
def conv2d_inference_rule(n: Node, module_instance):
    """
    Given a Conv2D instance and a node check the following conditions:
    - the input type can be expanded to a size 4 tensor: t =  (x_1, x_2, H, W)
    - the current node type can be expanded to a size 4 tensor: t' =  (x_1', x_2', x_3', x_4')
    - x_2 is consistent with the module's in_channels
    - let o = (x_1, out_channels, H_out, W_out)
    then the outout is the greatest upper bound of o and the existing node type t'.
    """
    assert isinstance(n.args[0], Node)
    n.args[0].type = expand_to_tensor_dim(n.args[0].type, 4)
    arg_type = n.args[0].type
    curr_node_type = expand_to_tensor_dim(n.type, 4)

    if is_consistent(arg_type.__args__[1], module_instance.in_channels):
        w_in = arg_type.__args__[3]
        h_in = arg_type.__args__[2]
        h_out = calculate(h_in, module_instance, 0)
        w_out = calculate(w_in, module_instance, 1)
        new_type = TensorType((arg_type.__args__[0], module_instance.out_channels, h_out, w_out))

        if not is_consistent(new_type, curr_node_type):
            raise TypeError(f'Inconsistent types {new_type} and {curr_node_type}')
        else:
            gub = get_greatest_upper_bound(new_type, curr_node_type)
            n.type = gub
            return n.type

    else:
        raise TypeError(f'Cannot apply {module_instance} with input type { arg_type} and existing type {n.type} on {n}')


@register_inference_rule(torch.nn.ReLU)
def relu_inference_rule(n: Node, module_instance):
    assert isinstance(n.args[0], Node)
    arg_type = n.args[0].type
    if is_consistent(arg_type, n.type):
        if is_more_precise(arg_type, n.type):
            n.type = arg_type
        return n.type
    else:
        raise TypeError(f'Cannot apply {module_instance}. Current shape {n.type} does not match argument shape {arg_type}')


def maxpool2d_check(typ, module_instance):
    new_type_list = list(typ.__args__)
    if len(new_type_list) == 4 or len(new_type_list) == 3:
        w_in = new_type_list[-1]
        h_in = new_type_list[-2]

        h_out = calculate(h_in, module_instance, 0)
        w_out = calculate(w_in, module_instance, 1)

        new_type_list[-1] = w_out
        new_type_list[-2] = h_out
        return TensorType(tuple(new_type_list))

    else:
        raise TypeError(f'Wrong size {typ} for {module_instance}')


@register_inference_rule(torch.nn.MaxPool2d)
def maxpool2d_inference_rule(n: Node, module_instance):
    """
    Given a MaxPool2D instance and a node check the following conditions:
    - Input size matches size 3 or 4
    - Current node type is consistent with the output type we will calculate
    - Input size matches output size and the last two dimensions of the output
      are w_out and h_out. The remaining dimensions are the same as the input
    - Our final result is the greatest lower bound of the output we calculate
      and the current node type.
    """
    assert isinstance(n.args[0], Node)

    if n.args[0].type == Dyn and n.type == Dyn:
        pass

    elif n.args[0].type == Dyn and isinstance(n.type, TensorType):
        n.type = maxpool2d_check(n.args[0].type, module_instance)
        # n.args[0].type = n.type # backwards propagation example (for next PR)

    elif n.type == Dyn and isinstance(n.args[0].type, TensorType):
        # forward type inference
        n.type = maxpool2d_check(n.args[0].type, module_instance)

    elif isinstance(n.args[0].type, TensorType) and isinstance(n.type, TensorType):
        n.args[0].type = maxpool2d_check(n.args[0].type, module_instance)
        n.type = get_greatest_upper_bound(n.type, n.args[0].type)

    else:
        raise TypeError(f'Cannot apply {module_instance} with input type {n.args[0].type} and existing type {n.type} on {n}')

    return n.type



def linear_check(tensor_type, module_instance):
    """
    Checks that an input tensor type satisfies the conditions for linear operation
    and returns the output type based on in and out features given by module_instance
    """
    if len(tensor_type.__args__) >= 2:
        if is_consistent(module_instance.in_features, tensor_type.__args__[-1]):
            # Todo backwards propagation
            new_type_args = list(tensor_type.__args__)
            new_type_args[-1] = module_instance.out_features
            return TensorType(tuple(new_type_args))
        else:
            raise TypeError(f'Inconsistent {module_instance.in_features} and {tensor_type.__args__[-1]} in {module_instance}')
    else:
        raise TypeError(f'Type {tensor_type} must have rank 2 or more.')


@register_inference_rule(torch.nn.Linear)
def linear_inference_rule(n: Node, module_instance):
    assert isinstance(n.args[0], Node)
    if isinstance(n.args[0].type, TensorType) and isinstance(n.type, TensorType):
<<<<<<< HEAD
        if is_consistent(n.args[0].type, n.type):
            # Todo: type inference for argument
            new_res_type_from_arg = linear_check(n.args[0].type, module_instance)
            new_res_type_from_node = linear_check(n.type, module_instance)
            n.type = new_res_type_from_node
            if is_more_precise(new_res_type_from_arg, n.type):
                n.type = new_res_type_from_arg
            return n.type
        else:
            raise TypeError(f'Argument type {n.args[0].type} and node type {n.type} are inconsistent.'
                            f' Cannot apply {module_instance} operation to {n}')
=======
        # Todo: type inference for argument
        new_res_type_from_arg = linear_check(n.args[0].type, module_instance)
        n.type = get_greatest_upper_bound(new_res_type_from_arg, n.type)
        return n.type
>>>>>>> 5e1f9b0d

    elif isinstance(n.args[0].type, TensorType) and n.type == Dyn:
        new_type = linear_check(n.args[0].type, module_instance)
        n.type = new_type
        return n.type

    elif isinstance(n.type, TensorType) and n.args[0].type == Dyn:
        # Todo: type inference for argument
<<<<<<< HEAD
        new_type = linear_check(n.type, module_instance)
        n.type = new_type
=======
        new_type = linear_check(n.args[0].type, module_instance)
        n.type = get_greatest_upper_bound(new_type, n.type)
>>>>>>> 5e1f9b0d
        return n.type

    elif n.args[0].type == Dyn and n.type == Dyn:
        return Dyn
    else:
        raise TypeError(f'Wrong types {n.type} and {n.args[0].type} in {module_instance}')
<<<<<<< HEAD
=======

>>>>>>> 5e1f9b0d


def adaptiveavgpool2d_check(tensor_type, module_instance):
    output_size = module_instance.output_size
    if isinstance(output_size, int):
        output_size = [output_size, output_size]
    elif isinstance(output_size, tuple):
        output_size = list(output_size)
        if output_size[0] is None:
            output_size[0] = output_size[1]
        if output_size[1] is None:
            output_size[1] == output_size[0]

    new_type_list = list(tensor_type.__args__)

    if len(tensor_type.__args__) == 4 or len(tensor_type.__args__) == 3:
        new_type_list[-1] = output_size[1]
        new_type_list[-2] = output_size[0]

        return TensorType(tuple(new_type_list))

    else:
        raise TypeError(f'Tensor ranks must be 3 or 4. Got {tensor_type}')

@register_inference_rule(torch.nn.AdaptiveAvgPool2d)
def adaptiveavgpool2d_inference_rule(n: Node, module_instance):
    assert isinstance(n.args[0], Node)

    if isinstance(n.args[0].type, TensorType) and isinstance(n.type, TensorType):
        if is_consistent(n.args[0].type, n.type):
            new_res_type_from_arg = adaptiveavgpool2d_check(n.args[0].type, module_instance)
            new_res_type_from_node = adaptiveavgpool2d_check(n.type, module_instance)
            n.type = new_res_type_from_node
            if is_more_precise(new_res_type_from_arg, n.type):
                n.type = new_res_type_from_arg
            return n.type
        else:
            raise TypeError(f'Argument type {n.args[0].type} and node type {n.type} are inconsistent.'
                            f' Cannot apply {module_instance} operation to {n}')

    elif n.args[0].type == Dyn and isinstance(n.type, TensorType):
        new_type = adaptiveavgpool2d_check(n.type, module_instance)
        n.type = new_type
        return n.type

    elif isinstance(n.args[0].type, TensorType) and n.type == Dyn:
        new_type = adaptiveavgpool2d_check(n.args[0].type, module_instance)
        n.type = new_type
        return n.type

    elif n.type == Dyn and n.args[0].type == Dyn:
        return Dyn
    else:
        raise TypeError(f'Wrong types {n.type} and {n.args[0].type} in {module_instance}')


def flatten_check(typ, start_dim, end_dim):
    l = len(typ.__args__)

    if 0 <= start_dim <= (l - 1) and end_dim == -1 or 0 <= end_dim <= (l - 1) and start_dim < end_dim:
        if end_dim == -1:
            end_dim = l
        else:
            end_dim += 1

        my_args = list(typ.__args__)

        lhs = my_args[0:start_dim]
        rhs = my_args[end_dim:]
        mid = my_args[start_dim:end_dim]
        if Dyn in mid:
            mid = [Dyn]
        else:
            mid = [reduce(lambda x, y: x * y, my_args[start_dim:end_dim])]
        new_type_list = lhs + mid + rhs
        return TensorType(tuple(new_type_list))
    else:
        raise TypeError(f'Incompatable dimentions {start_dim}, {end_dim} in type {typ}')

@register_inference_rule(torch.flatten)
def flatten_inference_rule(n: Node):
    assert isinstance(n.args[0], Node)

    # set the default start and end dims
    start_dim = 1
    end_dim = -1

    if len(n.args) > 1:
        assert isinstance(n.args[1], int)
        start_dim = n.args[1]

    if len(n.args) > 2:
        assert isinstance(n.args[2], int)
        end_dim = n.args[2]

    if n.args[0] == Dyn:
        return Dyn

    elif isinstance(n.args[0].type, TensorType) and n.type == Dyn:
        n.type = flatten_check(n.args[0].type, start_dim, end_dim)
        return n.type

    elif isinstance(n.type, TensorType) and n.args[0].type == Dyn:
        n.type = flatten_check(n.type, start_dim, end_dim)
        return n.type

    elif isinstance(n.type, TensorType) and isinstance(n.args[0].type, TensorType):
        node_type = flatten_check(n.type, start_dim, end_dim)
        arg_type = flatten_check(n.args[0].type, start_dim, end_dim)
        n.type = node_type
        if is_more_precise(arg_type, node_type):
            n.type = arg_type
        return n.type

    else:
        raise TypeError(f'Cannot apply {n} on {n.args[0]} with type {n.args[0].type} and existing type {n.type}')

class GraphTypeChecker:
    def __init__(self, env, traced):
        self.env = env
        self.traced = traced

    def type_check(self):
        """
        A gradual type checker for graphs
        Effect: every node's field type will be
        populated with a type after type-checking is done
        """
        graph = self.traced.graph

        # type check every node with gradual type rules
        # if any node does not type check return false
        for n in graph.nodes:
            self.type_check_node(n)
        return True

    def type_check_node(self, n: Node):
        """
        Type check a given fx node.
        Current operations:
        - Reshape
        - Transpose
        - Add
        """
        if n.type is None:
            n.type = Dyn

        if n.op == 'placeholder':
            return n.type

        if n.op == 'call_function':
            if n.target in _INFERENCE_RULES:
                return _INFERENCE_RULES[n.target](n)
            else:
                raise RuntimeError(f'No inference rule registered for target {n.target}!')

        if n.op == 'call_module':
            module_instance = self.traced.get_submodule(n.target)
            if type(module_instance) in _INFERENCE_RULES:
                return _INFERENCE_RULES[type(module_instance)](n, module_instance)
            else:
                raise RuntimeError(f'No inference rule registered for class {type(module_instance)}!')

        if n.op == 'output':
            assert isinstance(n.args[0], Node)
            n.type = n.args[0].type
            return n.type

        else:
            raise NotImplementedError("Method not yet implemented")<|MERGE_RESOLUTION|>--- conflicted
+++ resolved
@@ -367,24 +367,10 @@
 def linear_inference_rule(n: Node, module_instance):
     assert isinstance(n.args[0], Node)
     if isinstance(n.args[0].type, TensorType) and isinstance(n.type, TensorType):
-<<<<<<< HEAD
-        if is_consistent(n.args[0].type, n.type):
-            # Todo: type inference for argument
-            new_res_type_from_arg = linear_check(n.args[0].type, module_instance)
-            new_res_type_from_node = linear_check(n.type, module_instance)
-            n.type = new_res_type_from_node
-            if is_more_precise(new_res_type_from_arg, n.type):
-                n.type = new_res_type_from_arg
-            return n.type
-        else:
-            raise TypeError(f'Argument type {n.args[0].type} and node type {n.type} are inconsistent.'
-                            f' Cannot apply {module_instance} operation to {n}')
-=======
         # Todo: type inference for argument
         new_res_type_from_arg = linear_check(n.args[0].type, module_instance)
         n.type = get_greatest_upper_bound(new_res_type_from_arg, n.type)
         return n.type
->>>>>>> 5e1f9b0d
 
     elif isinstance(n.args[0].type, TensorType) and n.type == Dyn:
         new_type = linear_check(n.args[0].type, module_instance)
@@ -393,23 +379,14 @@
 
     elif isinstance(n.type, TensorType) and n.args[0].type == Dyn:
         # Todo: type inference for argument
-<<<<<<< HEAD
-        new_type = linear_check(n.type, module_instance)
-        n.type = new_type
-=======
         new_type = linear_check(n.args[0].type, module_instance)
         n.type = get_greatest_upper_bound(new_type, n.type)
->>>>>>> 5e1f9b0d
         return n.type
 
     elif n.args[0].type == Dyn and n.type == Dyn:
         return Dyn
     else:
         raise TypeError(f'Wrong types {n.type} and {n.args[0].type} in {module_instance}')
-<<<<<<< HEAD
-=======
-
->>>>>>> 5e1f9b0d
 
 
 def adaptiveavgpool2d_check(tensor_type, module_instance):
