--- conflicted
+++ resolved
@@ -451,23 +451,7 @@
   std::shared_ptr<ProcessGroup::Work> collective(
       std::vector<at::Tensor>& input,
       std::vector<at::Tensor>& output,
-<<<<<<< HEAD
-      c10::optional<std::vector<at::cuda::CUDAStream>> cudaStreams,
-=======
-      Fn fn);
-  template <typename Fn, typename PreProcess, typename PostProcess>
-  std::shared_ptr<ProcessGroup::Work> collective(
-      std::vector<at::Tensor>& input,
-      std::vector<at::Tensor>& output,
-      Fn fn,
-      PreProcess pre,
-      PostProcess post);
-  template <typename Fn>
-  std::shared_ptr<ProcessGroup::Work> collective(
-      std::vector<at::Tensor>& input,
-      std::vector<at::Tensor>& output,
       std::vector<at::cuda::CUDAStream> cudaStreams,
->>>>>>> 1cdab429
       Fn fn);
   template <typename Fn, typename PreProcess, typename PostProcess>
   std::shared_ptr<ProcessGroup::Work> collective(
@@ -596,31 +580,4 @@
   std::unordered_set<std::string> abortedComms_;
 };
 
-<<<<<<< HEAD
-struct NCCLAllreduceOptions : AllreduceOptions {
-  c10::optional<std::vector<at::cuda::CUDAStream>> cudaStreams;
-};
-
-struct NCCLAllgatherOptions : AllgatherOptions {
-  c10::optional<std::vector<at::cuda::CUDAStream>> cudaStreams;
-};
-
-struct NCCLReduceOptions : ReduceOptions {
-  c10::optional<std::vector<at::cuda::CUDAStream>> cudaStreams;
-};
-
-struct NCCLBroadcastOptions : BroadcastOptions {
-  c10::optional<std::vector<at::cuda::CUDAStream>> cudaStreams;
-};
-
-struct NCCLReduceScatterOptions : ReduceScatterOptions {
-  c10::optional<std::vector<at::cuda::CUDAStream>> cudaStreams;
-};
-
-struct NCCLAllToAllOptions : AllToAllOptions {
-  c10::optional<std::vector<at::cuda::CUDAStream>> cudaStreams;
-};
-
-=======
->>>>>>> 1cdab429
 } // namespace c10d